--- conflicted
+++ resolved
@@ -40,12 +40,7 @@
 
     let client = twilight_http::Client::new(token.clone());
 
-<<<<<<< HEAD
-    let intents = Intents::GUILD_MESSAGES | Intents::GUILD_MEMBERS;
-    let config = Config::new(token.clone(), intents);
-=======
     let intents = Intents::GUILD_MESSAGES | Intents::GUILD_MEMBERS | Intents::GUILDS;
->>>>>>> 2d9b01f9
 
     let mut shards: Vec<Shard> =
         twilight_gateway::stream::create_recommended(&client, config, |_, builder| builder.build())
@@ -93,14 +88,8 @@
     match event {
         Event::MessageCreate(msg) => message::save(*msg, db, redis, http).await,
         Event::GuildCreate(guild_add) => {
-<<<<<<< HEAD
             shard
                 .command(
-=======
-            cluster
-                .command(
-                    shard_id,
->>>>>>> 2d9b01f9
                     &twilight_model::gateway::payload::outgoing::RequestGuildMembers::builder(
                         guild_add.id,
                     )
@@ -109,11 +98,7 @@
                 .await?;
             user_cache::set_chunk(&mut redis, guild_add.0.members).await
         }
-<<<<<<< HEAD
         Event::MemberAdd(member_add) => user_cache::set_user(&mut redis, &member_add.user).await,
-=======
-        Event::MemberAdd(member_add) => user_cache::set_user(&mut redis, &member_add.0.user).await,
->>>>>>> 2d9b01f9
         Event::MemberUpdate(member_update) => {
             user_cache::set_user(&mut redis, &member_update.user).await
         }
@@ -135,6 +120,6 @@
     Twilight(#[from] twilight_http::Error),
     #[error("JSON error: {0}")]
     SerdeJson(#[from] serde_json::Error),
-    #[error("ClusterCommand error: {0}")]
-    TwilightClusterCommand(#[from] twilight_gateway::error::SendError),
+    #[error("Send error: {0}")]
+    TwilightCommand(#[from] twilight_gateway::error::SendError),
 }