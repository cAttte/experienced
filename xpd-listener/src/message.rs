use std::collections::HashMap;

use sqlx::query;
use twilight_cache_inmemory::CacheableRole;
use twilight_model::{
    channel::message::AllowedMentions,
    gateway::payload::incoming::MessageCreate,
    guild::Permissions,
    id::{
        marker::{ChannelMarker, GuildMarker, RoleMarker},
        Id,
    },
};
<<<<<<< HEAD
use xpd_common::{
    id_to_db, snowflake_to_timestamp, RoleReward, DEFAULT_MAX_XP_PER_MESSAGE,
    DEFAULT_MESSAGE_COOLDOWN, DEFAULT_MIN_XP_PER_MESSAGE,
};
=======
use xpd_common::{id_to_db, RoleReward};

const MESSAGE_COOLDOWN: Duration = Duration::from_secs(3);
>>>>>>> be5c38d5

use crate::{Error, XpdListenerInner};

impl XpdListenerInner {
    pub async fn save(&self, msg: MessageCreate) -> Result<(), Error> {
        if let Some(guild_id) = msg.guild_id {
            self.save_msg_send(guild_id, msg).await?;
        }
        Ok(())
    }

    #[tracing::instrument(skip(self, msg))]
    async fn save_msg_send(
        &self,
        guild_id: Id<GuildMarker>,
        msg: MessageCreate,
    ) -> Result<(), Error> {
        if msg.author.bot {
            return Ok(());
        }

        let user_cooldown_key = (guild_id, msg.author.id);
        let this_message_sts = snowflake_to_timestamp(msg.id);

        let guild_config = self.get_guild_config(guild_id).await?;
        let config_max_xp_per_msg = guild_config
            .max_xp_per_message
            .unwrap_or(DEFAULT_MAX_XP_PER_MESSAGE);
        let config_min_xp_per_msg = guild_config
            .min_xp_per_message
            .unwrap_or(DEFAULT_MIN_XP_PER_MESSAGE);

        // if the last message timestamp plus the cooldown period is larger than the current sent at epoch,
        // we want to return immediately because the "expiry time" is still in the future
        let cooldown: i64 = guild_config
            .cooldown
            .unwrap_or(DEFAULT_MESSAGE_COOLDOWN)
            .into();
        if self
            .messages
            .read()?
            .get(&user_cooldown_key)
            .is_some_and(|last_message_sts| last_message_sts + cooldown > this_message_sts)
        {
            return Ok(());
        }

<<<<<<< HEAD
        let xp_added: i64 = if config_max_xp_per_msg == config_min_xp_per_msg {
            config_max_xp_per_msg
        } else {
            rand::thread_rng().gen_range(config_min_xp_per_msg..=config_max_xp_per_msg)
        }
        .into();
=======
        let guild_config = self.get_guild_config(guild_id).await?;

        let xp_added = ((msg.content.chars().count() as f64) / 10.0).sqrt().ceil() as i64;
>>>>>>> be5c38d5
        let xp_record = query!(
            "INSERT INTO levels (id, xp, guild) VALUES ($1, $2, $3) \
                ON CONFLICT (id, guild) \
                DO UPDATE SET xp=levels.xp+excluded.xp \
                RETURNING xp",
            id_to_db(msg.author.id),
            xp_added,
            id_to_db(guild_id)
        )
        .fetch_one(&self.db)
        .await?;

        let xp = u64::try_from(xp_record.xp).unwrap_or(0);
        let old_xp = u64::try_from(xp_record.xp - xp_added).unwrap_or(0);

        self.messages
            .write()?
            .insert(user_cooldown_key, this_message_sts);

        let level_info = mee6::LevelInfo::new(xp);
        let old_level_info = mee6::LevelInfo::new(old_xp);

        let rewards = self.get_guild_rewards(guild_id).await?;

        trace!(
            ?rewards,
            guild_id = guild_id.get(),
            "Got & sorted rewards for guild"
        );

        let user_level: i64 = level_info.level().try_into().unwrap_or(-1);
        let old_user_level: i64 = old_level_info.level().try_into().unwrap_or(-1);

        let mut reward_idx = None;
        for (idx, data) in rewards.iter().enumerate() {
            if data.requirement > user_level {
                break;
            }
            reward_idx = Some(idx);
        }

        let Some(member) = &msg.member else {
            return Err(Error::NoMember);
        };

        debug!(user = ?msg.author.id, channel = ?msg.channel_id, old_xp, new_xp = xp, user_level, old_user_level, config = ?guild_config, "Preparing to update user");

        if let Some(reward_idx) = reward_idx {
            // remove all role IDs which are in our rewards list
            let base_roles: Vec<Id<RoleMarker>> = member
                .roles
                .iter()
                .filter(|role_id| !contains(&rewards, **role_id))
                .copied()
                .collect();

            let new_roles = if guild_config.one_at_a_time.is_some_and(|v| v) {
                vec![rewards[reward_idx].id]
            } else {
                rewards[..=reward_idx].iter().map(|v| v.id).collect()
            };

            let mut complete_role_set: Vec<Id<RoleMarker>> =
                Vec::with_capacity(new_roles.len() + base_roles.len());

            complete_role_set.extend(&base_roles);
            complete_role_set.extend(&new_roles);

            // make sure we don't make useless requests to the API
            let can_add_role = self
                .can_add_roles(guild_id, new_roles.as_slice())?
                .can_add_role();
            if member.roles != new_roles && can_add_role {
                debug!(user = ?msg.author.id, old = ?member.roles, new = ?new_roles, "Updating roles for user");
                self.http
                    .update_guild_member(guild_id, msg.author.id)
                    .roles(&new_roles)
                    .await?;
            }
        };

        if user_level > old_user_level {
            if let Some(template) = guild_config.level_up_message.as_ref() {
                let target_channel = guild_config.level_up_channel.unwrap_or(msg.channel_id);
                debug!(user = ?msg.author.id, channel = ?msg.channel_id, ?target_channel, old = old_user_level, new = user_level, "Congratulating user");
                if self.can_create_message(target_channel)? {
                    let map = HashMap::from([
                        ("user_mention".to_string(), format!("<@{}>", msg.author.id)),
                        ("level".to_string(), user_level.to_string()),
                    ]);
                    let message = template.render(&map);

                    let allowed_mentions = if let Some(false) = guild_config.ping_on_level_up {
                        AllowedMentions::default()
                    } else {
                        AllowedMentions {
                            replied_user: true,
                            users: vec![msg.author.id],
                            ..AllowedMentions::default()
                        }
                    };

                    let mut congratulatory_msg = self.http.create_message(target_channel);
                    if target_channel == msg.channel_id {
                        // only reply to a message if it's in the same channel
                        congratulatory_msg = congratulatory_msg.reply(msg.id);
                    }
                    congratulatory_msg
                        .allowed_mentions(Some(&allowed_mentions))
                        .content(&message)
                        .await?;
                } else {
                    warn!(channel = ?msg.channel_id, "Could not congratulate user")
                }
            }
        }
        Ok(())
    }

    fn can_add_roles(
        &self,
        guild_id: Id<GuildMarker>,
        targets: &[Id<RoleMarker>],
    ) -> Result<CanAddRole, Error> {
        if targets.is_empty() {
            return Ok(CanAddRole::Yes);
        }
        if !self
            .cache
            .permissions()
            .root(self.current_application_id.cast(), guild_id)?
            .contains(Permissions::MANAGE_ROLES)
        {
            debug!(guild = ?guild_id, "No permissions to add role to any user");
            return Ok(CanAddRole::NoManageRoles);
        }

        let highest_role = self
            .cache
            .member_highest_role(guild_id, self.current_application_id.cast())
            .ok_or(Error::NoHighestRoleForSelf)?;

        let my_position = self
            .cache
            .role(highest_role)
            .ok_or(Error::UnknownPositionForOwnHighestRole)?
            .position();
        let (max_position, max_role) = {
            let mut max_position = i64::MIN;
            let mut max_role = targets[0];
            for role in targets {
                let role = self.cache.role(*role).ok_or(Error::NoTargetRoleInCache)?;
                if role.managed {
                    return Ok(CanAddRole::RoleIsManaged);
                }
                if role.position() > max_position {
                    max_position = role.position();
                    max_role = role.id();
                }
            }
            (max_position, max_role)
        };

        if my_position > max_position || max_role.get() < self.current_application_id.get() {
            Ok(CanAddRole::Yes)
        } else {
            Ok(CanAddRole::HighestRoleIsLowerRoleThanTarget)
        }
    }

    fn can_create_message(&self, channel_id: Id<ChannelMarker>) -> Result<bool, Error> {
        self.cache
            .permissions()
            .in_channel(self.current_application_id.cast(), channel_id)
            .map(|v| {
                trace!(channel = ?channel_id, permissions = v.bits(), "Got permissions in channel");
                v.contains(Permissions::SEND_MESSAGES)
            })
            .map_err(Into::into)
    }
}

#[derive(Debug, Clone, Copy)]
pub enum CanAddRole {
    Yes,
    NoManageRoles,
    HighestRoleIsLowerRoleThanTarget,
    RoleIsManaged,
}

impl CanAddRole {
    pub fn can_add_role(&self) -> bool {
        matches!(self, CanAddRole::Yes)
    }
}

// any of the items in list are equal to item
fn contains(list: &[RoleReward], item: Id<RoleMarker>) -> bool {
    list.iter().any(|v| v.id == item)
}<|MERGE_RESOLUTION|>--- conflicted
+++ resolved
@@ -11,16 +11,10 @@
         Id,
     },
 };
-<<<<<<< HEAD
 use xpd_common::{
     id_to_db, snowflake_to_timestamp, RoleReward, DEFAULT_MAX_XP_PER_MESSAGE,
     DEFAULT_MESSAGE_COOLDOWN, DEFAULT_MIN_XP_PER_MESSAGE,
 };
-=======
-use xpd_common::{id_to_db, RoleReward};
-
-const MESSAGE_COOLDOWN: Duration = Duration::from_secs(3);
->>>>>>> be5c38d5
 
 use crate::{Error, XpdListenerInner};
 
@@ -68,18 +62,9 @@
             return Ok(());
         }
 
-<<<<<<< HEAD
-        let xp_added: i64 = if config_max_xp_per_msg == config_min_xp_per_msg {
-            config_max_xp_per_msg
-        } else {
-            rand::thread_rng().gen_range(config_min_xp_per_msg..=config_max_xp_per_msg)
-        }
-        .into();
-=======
         let guild_config = self.get_guild_config(guild_id).await?;
 
         let xp_added = ((msg.content.chars().count() as f64) / 10.0).sqrt().ceil() as i64;
->>>>>>> be5c38d5
         let xp_record = query!(
             "INSERT INTO levels (id, xp, guild) VALUES ($1, $2, $3) \
                 ON CONFLICT (id, guild) \
